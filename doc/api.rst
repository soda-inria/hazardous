--- conflicted
+++ resolved
@@ -30,11 +30,8 @@
     metrics.brier_score_incidence
     metrics.integrated_brier_score_survival
     metrics.integrated_brier_score_incidence
-<<<<<<< HEAD
     metrics.concordance_index_incidence
-=======
     metrics.accuracy_in_time
->>>>>>> d8215caa
 
 Datasets
 --------
