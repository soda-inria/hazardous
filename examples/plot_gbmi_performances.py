--- conflicted
+++ resolved
@@ -114,19 +114,6 @@
 ibs_km = gbmi.score(X_test, y_test)
 print("Score on Test set (IBS using KM incidence probabilities)", ibs_km.round(3))
 
-<<<<<<< HEAD
-shape_censoring = bunch.shape_censoring
-scale_censoring = bunch.scale_censoring
-
-gbmi_scale_shape = GBMultiIncidence(
-    n_iter=100,
-    shape_censoring=shape_censoring,
-    scale_censoring=scale_censoring,
-    show_progressbar=False,
-).fit(X_train, y_train)
-
-ibs_oracle = gbmi_scale_shape.score(X_test, y_test)
-=======
 shape_censoring = bunch.shape_censoring[X_test.index]
 scale_censoring = bunch.scale_censoring[X_test.index]
 
@@ -136,7 +123,6 @@
     shape_censoring=shape_censoring,
     scale_censoring=scale_censoring,
 )
->>>>>>> 96bce549
 print(
     "Score on Test set (IBS using oracle incidence probabilities)", ibs_oracle.round(3)
 )
