from numbers import Real

import numpy as np
from sklearn.base import BaseEstimator, ClassifierMixin, check_is_fitted
from sklearn.ensemble import HistGradientBoostingClassifier
from sklearn.model_selection import train_test_split
from sklearn.utils.validation import check_random_state
from tqdm import tqdm

from ._ipcw import AlternatingCensoringEstimator, KaplanMeierIPCW
from ._km_sampler import _KaplanMeierSampler
from .metrics._brier_score import (
    IncidenceScoreComputer,
    integrated_brier_score_incidence,
    integrated_brier_score_survival,
)
from .utils import check_array, check_y_survival


class _TimeSampler:
    def __init__(self, rng):
        self.rng = rng


class _TimeSamplerUniform(_TimeSampler):
    # Sample from t_min=0 event if never observed in the training set
    # because we want to make sure that the model learns to predict a 0
    # incidence at t=0.
    t_min = 0.0

    def fit(self, y):
        _, duration = check_y_survival(y)
        self.t_max_ = duration.max()
        return self

    def sample(self, size):
        check_is_fitted(self, "t_max_")
        return self.rng.uniform(self.t_min, self.t_max_, size)


class _TimeSamplerKM(_TimeSampler):
    q_max = 1.0

    def fit(self, y):
        self.km_sampler_ = _KaplanMeierSampler().fit(y)
        # When there are residuals in the estimated survival probabilities,
        # we set the minimum quantile to sample as the minimum estimated probability.
        self.q_min_ = self.km_sampler_.min_survival_prob_
        return self

    def sample(self, size):
        check_is_fitted(self, ["q_min_", "km_sampler_"])
        quantiles = self.rng.uniform(self.q_min_, self.q_max, size)
        return self.km_sampler_.inverse_surv_func_(quantiles)


class WeightedMultiClassTargetSampler(IncidenceScoreComputer):
    """Weighted targets for censoring-adjusted incidence estimation.

    This class samples time horizons and computes the corresponding weighted
    targets for the training of the multi-class incidence estimator. The
    weighted targets are the incidence of each event type at the sampled time
    horizons. The weights are the inverse of the censoring survival function at
    the sampled time horizons.

    Parameters
    ----------
    y_train : array-like
        The target data.

    hard_zero_fraction : float, default=0.1
        The fraction of observations that are assigned a time horizon set to exact
        zeros when doing one epoch of fitting. Increasing this value helps the model
        learn to predict 0 incidence at ``t=0`` at the cost of reducing the effective
        sample size for the non-zero time horizons.

    ipcw_estimator : object, default=None
        The estimator used to estimate the Inverse Probability of Censoring Weighting
        (IPCW). If ``None``, an instance of ``KaplanMeierIPCW`` is used.

    n_iter_before_feedback : int, default=20
        The number of iterations used to fit incrementally ``ipcw_estimator``.

    random_state : int, RandomState instance or None, default=None
        Control the randomness of the time horizon sampler.

    Attributes
    ----------
    inv_any_survival_train : ndarray of shape (n_samples,)
        The IPCW for each sample at each time horizon before fitting the IPCW estimator.

    ipcw_train : ndarray of shape (n_samples,)
        The IPCW for each sample at each time horizon after fitting the IPCW estimator.
    """

    def __init__(
        self,
        y_train,
        time_sampler="kaplan-meier",
        ipcw_estimator=None,
        hard_zero_fraction=0.1,
        n_iter_before_feedback=20,
        random_state=None,
    ):
        self.rng = check_random_state(random_state)
        self.hard_zero_fraction = hard_zero_fraction
        self.n_iter_before_feedback = n_iter_before_feedback
        super().__init__(
            y_train,
            event_of_interest="any",
            ipcw_estimator=ipcw_estimator,
        )
        # Precompute the censoring probabilities at the time of the events on the
        # training set:
<<<<<<< HEAD
        self.update_ipcw(y=y_train)

    def draw(self, y, X=None, ipcw_training=False):
        events, durations = check_y_survival(y)
        any_events = events > 0
=======
        self.ipcw_train = self.ipcw_estimator.compute_ipcw_at(self.duration_train)
        self._init_time_sampler(y_train, time_sampler)
>>>>>>> e14baeb6

        # Sample time horizons uniformly on the observed time range:
        n_samples = durations.shape[0]

<<<<<<< HEAD
        # Sample from t_min=0 event if never observed in the training set
        # because we want to make sure that the model learns to predict a 0
        # incidence at t=0.
        t_min = 0.0
        t_max = durations.max()
        sampled_time_horizons = self.rng.uniform(t_min, t_max, n_samples)
=======
        sampled_time_horizons = self.time_sampler.sample(n_samples)
>>>>>>> e14baeb6

        # Add some hard zeros to make sure that the model learns to
        # predict 0 incidence at t=0.
        n_hard_zeros = max(int(self.hard_zero_fraction * n_samples), 1)
        hard_zero_indices = self.rng.choice(n_samples, n_hard_zeros, replace=False)
        sampled_time_horizons[hard_zero_indices] = 0.0

        if ipcw_training:
            # During the training of the ICPW, we estimate G(t) = P(C > t) using
            # 1 / S(t) = 1 / P(T^* > t) as sample weight. t is an arbitrary
            # time horizon.
            # Since 1 = P(C <= t) + P(C > t), our training target is the censoring
            # incidence, whose value is:
            # * 1 when the observation was censored: no event happened during
            #   the observation period and the observation duration was lower
            #   than the sampled time horizon;
            # * 0 for a censored observation with a duration larger than the
            #   sampled time horizon;
            # * 0 when an event has happened before the sampled time horizon.
            #   The sample weight is zero in that case.

            if not hasattr(self, "ipiw"):
                self.update_ipiw(X=X, y=y)

            censored_observations = any_events == 0
            y_targets, sample_weight = self._weighted_binary_targets(
                censored_observations,
                durations,
                sampled_time_horizons,
                ipcw_y_duration=self.ipiw_y_duration,
                ipcw_training=True,
                X=X,
            )
        else:
            # During the training of the multi incidence estimator, we estimate
            # P(T^* <= t & Delta^* = k) using 1 / P(C > t) as sample weight.
            # t is an arbitrary time horizon.
            # Since 1 = P(T^* <= t) + P(T^* > t), our training target is the
            # multi event incidence, whose value is:
            # * k when the event k has happened first and before the time
            #   horizon;
            # * 0 when no event has happened at the sampled time horizon;
            # * 0 when the observation was censored with a duration smaller
            #   than the sampled time horizon. The sample weight is zero in
            #   that case.
            y_binary, sample_weight = self._weighted_binary_targets(
                any_events,
                durations,
                sampled_time_horizons,
                ipcw_y_duration=self.ipcw_y_duration,
                ipcw_training=False,
                X=X,
            )
            y_targets = y_binary * events

        return sampled_time_horizons.reshape(-1, 1), y_targets, sample_weight

<<<<<<< HEAD
    def fit(self, X, y):
        self.update_ipiw(X=X, y=y)
=======
    def fit(self, X):
        """Fit the IPCW estimator."""
        self.inv_any_survival_train = self.ipcw_estimator.compute_ipcw_at(
            self.duration_train, ipcw_training=True, X=X
        )
>>>>>>> e14baeb6

        for _ in range(self.n_iter_before_feedback):
            sampled_time_horizons, y_targets, sample_weight = self.draw(
                y,
                X=X,
                ipcw_training=True,
            )
            self.ipcw_estimator.fit_censoring_estimator(
                X,
                y_targets,
                times=sampled_time_horizons,
                sample_weight=sample_weight,
            )
<<<<<<< HEAD

    def update_ipcw(self, y, X=None):
        _, durations = check_y_survival(y)
        self.ipcw_y_duration = self.ipcw_estimator.compute_ipcw_at(
            durations,
=======
        self.ipcw_train = self.ipcw_estimator.compute_ipcw_at(
            self.duration_train,
>>>>>>> e14baeb6
            ipcw_training=False,
            X=X,
        )

<<<<<<< HEAD
    def update_ipiw(self, y, X=None):
        _, durations = check_y_survival(y)
        self.ipiw_y_duration = self.ipcw_estimator.compute_ipcw_at(
            durations,
            ipcw_training=True,
            X=X,
        )
=======
    def _init_time_sampler(self, y, time_sampler):
        if time_sampler == "uniform":
            self.time_sampler = _TimeSamplerUniform(self.rng)
        elif time_sampler == "kaplan-meier":
            self.time_sampler = _TimeSamplerKM(self.rng)
        else:
            raise ValueError(
                "time_sampler options are 'uniform' and 'kaplan-meier', "
                f"but got {time_sampler}."
            )
        self.time_sampler.fit(y)
>>>>>>> e14baeb6


class SurvivalBoost(BaseEstimator, ClassifierMixin):
    r"""Cause-specific Cumulative Incidence Function (CIF) with GBDT [Alberge2024]_.

    This model estimates the cause-specific Cumulative Incidence Function (CIF) for
    each event of interest, as well as the survival function for any event, using a
    Gradient Boosting Decision Tree (GBDT) classifier. The CIF represents the
    probability of observing an event of a specific type before a given time.

    The model handles survival analysis and competing risks data.

    The cumulative incidence function (CIF) for each event type :math:`k` at
    each time horizon `t` is defined as:

    .. math::

        \hat{F}_k(t; x_i) \approx F_k(t; x_i) = \mathbb{P}(T \leq t, \Delta=k | X=x_i)

    where :math:`T` is a random variable for the uncensored time to first event
    and :math:`\Delta` is a random variable over the :math:`[1, K]` domain for the
    (uncensored) event type, and :math:`x_i` is the feature vector of the
    :math:`i`-th observation.

    The (any event) Survival Function can be defined as:

    .. math::

        S(t; x_i) = \mathbb{P}(T > t | X=x_i) = 1 - \mathbb{P}(T \leq t | X=x_i)
        = 1 - \sum_{k=1}^K \mathbb{P}(T \leq t, \Delta=k | X=x_i)
        = 1 - \sum_{k=1}^K F_k(t; x_i)

    Under the hood, this class randomly samples reference time horizons, which are
    concatenated as an extra input column to train the underlying Histogram-based
    Gradient Boosting (HGB) classifier. At each boosting iteration, a new tree is
    trained on a copy of the original feature matrix :math:`X`, augmented with a new
    independent sample of time horizons. The number of time horizons sampled at each
    iteration is controlled by the ``n_horizons_per_observation`` parameter.

    To predict the survival function and the CIF, the model uses an alternating
    optimization approach. The censoring-adjusted incidence estimator is trained for a
    fixed number of iterations before the feedback loop is triggered. This feedback
    loop is initiated every ``n_iter_before_feedback`` iterations and updates the
    censoring-adjusted incidence estimator with the current model predictions.

    Parameters
    ----------
    hard_zero_fraction : float, default=0.1
        The fraction of observations that are assigned a time horizon set to exact
        zeros when doing one epoch of fitting. Increasing this value helps the model
        learn to predict 0 incidence at ``t=0`` at the cost of reducing the effective
        sample size for the non-zero time horizons.

    n_iter : int, default=100
        The number of boosting iterations.

    learning_rate : float, default=0.05
        The learning rate, also known as shrinkage. This is used as a multiplicative
        factor for the leaves values. Use 1 for no shrinkage.

    max_leaf_nodes : int or None, default=31
        The maximum number of leaves for each tree. Must be strictly greater than 1. If
        None, there is no maximum limit.

    max_depth : int, default=None
        The maximum depth of each tree. The depth of a tree is the number of edges to go
        from the root to the deepest leaf. Depth isn't constrained by default.

    min_samples_leaf : int, default=50
        The minimum number of samples per leaf.

    show_progressbar : bool, default=True
        Whether to show a progress bar during the training process.

    n_time_grid_steps : int, default=100
        The number of time horizons to sample uniformly between the minimum and maximum
        observed event times. Note that the generated grid ``time_grid_`` can be
        overridden in the method ``predict_cumulative_incidence`` and
        ``predict_survival_function`` by setting the parameter ``times``.

    time_horizon : int or float, default=None
        The time horizon at which to estimate the probabilities. If ``None``, the
        ``time_horizon`` should be specified when calling the method ``predict_proba``.

    ipcw_strategy : {"alternating", "kaplan-meier"}, default="alternating"
        The method used to estimate the Inverse Probability of Censoring
        Weighting (IPCW).

        If "alternating", the two instances of gradient boosting are trained
        alternatively every ``n_iter_before_feedback`` iterations: one for the
        CIF + any event survival function and the other for the censoring
        distribution. This makes it possible to estimate IPCW conditionally on
        the covariates without assuming independence between censoring and
        covariates.

        If "kaplan-meier", the censoring estimator is trained using the Kaplan-Meier
        estimator. This estimator is trained only once at the beginning of the
        training process. This estimator is very fast but assumes that the
        censoring is independent of the covariates.

    n_iter_before_feedback : int, default=20
        The number of iterations at which we alternate to fit the Inverse Probability
        of Censoring Weighting (IPCW) estimator before feeding back the weights to the
        incidence estimator.

    random_state : int, RandomState instance or None, default=None
        Controls the randomness of the uniform time sampler.

    n_horizons_per_observation : int, default=3
        The number of time horizons to sample for each individual in the
        training at each stochastic boosting iteration (epoch).

    Attributes
    ----------
    estimator_ : HistGradientBoostingClassifier
        The base estimator used to fit the CIF and survival function.

    classes_ : ndarray of shape (n_classes,)
        The events seen during training.

    event_ids_ : ndarray of shape (n_classes,)
        Numeric representation of classes_.

    time_grid_ : ndarray of shape (n_time_grid_steps,)
        The time horizons used to predict the survival function and the CIF.

    weighted_targets_ : WeightedMultiClassTargetSampler
        The weighted targets used to train the model.

    References
    ----------
    .. [Alberge2024] J. Alberge, V. Maladiere,  O. Grisel, J. Abécassis, G. Varoquaux,
       "Survival Models: Proper Scoring Rule and Stochastic Optimization
       with Competing Risks", 2024

    Examples
    --------
    >>> from hazardous.data import make_synthetic_competing_weibull
    >>> from sklearn.model_selection import train_test_split
    >>> from hazardous import SurvivalBoost
    >>> X, y = make_synthetic_competing_weibull(return_X_y=True, random_state=0)
    >>> X_train, X_test, y_train, y_test = train_test_split(X, y, random_state=0)
    >>> survival_booster = SurvivalBoost(
    ...     n_iter=3, show_progressbar=False, random_state=0
    ... ).fit(X_train, y_train)
    >>> survival_pred = survival_booster.predict_survival_function(X_test)
    """

    def __init__(
        # TODO: run a grid search on a few datasets to find good defaults.
        self,
        hard_zero_fraction=0.1,
        # TODO: implement convergence criterion and use max_iter instead of
        # n_iter.
        n_iter=100,
        learning_rate=0.05,
        max_leaf_nodes=31,
        max_depth=None,
        min_samples_leaf=50,
        show_progressbar=True,
        n_time_grid_steps=100,
        time_horizon=None,
        ipcw_strategy="alternating",
        n_iter_before_feedback=20,
        random_state=None,
        n_horizons_per_observation=3,
<<<<<<< HEAD
        split_censor_incidence=False,
=======
        time_sampler="kaplan-meier",
>>>>>>> e14baeb6
    ):
        self.hard_zero_fraction = hard_zero_fraction
        self.n_iter = n_iter
        self.learning_rate = learning_rate
        self.max_depth = max_depth
        self.max_leaf_nodes = max_leaf_nodes
        self.min_samples_leaf = min_samples_leaf
        self.show_progressbar = show_progressbar
        self.n_time_grid_steps = n_time_grid_steps
        self.time_horizon = time_horizon
        self.n_iter_before_feedback = n_iter_before_feedback
        self.ipcw_strategy = ipcw_strategy
        self.random_state = random_state
        self.n_horizons_per_observation = n_horizons_per_observation
<<<<<<< HEAD
        self.split_censor_incidence = split_censor_incidence
=======
        self.time_sampler = time_sampler
>>>>>>> e14baeb6

    def fit(self, X, y, times=None):
        """Fit the model.

        Parameters
        ----------
        X : array-like of shape (n_samples, n_features)
            The input samples.

        y : dict, {array-like, dataframe} of shape (n_samples, 2)
            The target values. If a dictionary, it must have keys "event" and
            "duration". If an record array, it must have a dtype with two fields
            named "event" and "duration". If a dataframe, it must have columns
            named "event" and "duration". "event" is an integer array of shape
            (n_samples,) indicating which event was observed (0 means that
            the sample was censored). "duration" is a float array of shape
            (n_samples,) indicating the time of the first event or the time of
            censoring.

        times : array-like of shape (n_times,), default=None
            The time horizons used to predict the survival function and the CIF.
            If None, the default time grid is computed from the observed event
            times in the training data.

        Returns
        -------
        self : object
            Returns an instance of self.
        """

        X = check_array(X, force_all_finite="allow-nan")
        event, duration = check_y_survival(y)

        # Add 0 as a special event id for the survival function.
        self.event_ids_ = np.array(sorted(list(set([0]) | set(event))))

        # Compute the default time grid used at prediction time.
        any_event_mask = event > 0
        observed_times = duration[any_event_mask]

        if times is None:
            if observed_times.shape[0] > self.n_time_grid_steps:
                self.time_grid_ = np.quantile(
                    observed_times, np.linspace(0, 1, num=self.n_time_grid_steps)
                )
            else:
                self.time_grid_ = observed_times.copy()
                self.time_grid_.sort()
        else:
            self.time_grid_ = times.copy()
            self.time_grid_.sort()

        self.estimator_ = self._build_base_estimator()

        if self.ipcw_strategy == "alternating":
            ipcw_estimator = AlternatingCensoringEstimator(
                incidence_estimator=self.estimator_
            )
        elif self.ipcw_strategy == "kaplan-meier":
            ipcw_estimator = KaplanMeierIPCW()
        else:
            raise ValueError(
                f"Invalid parameter value: ipcw_strategy={self.ipcw_strategy!r}. "
                "Valid values are 'alternating' and 'kaplan-meier'."
            )

        if self.split_censor_incidence:
            X_incidence, X_censor, y_incidence, y_censor = train_test_split(
                X,
                y,
                stratify=event,
                test_size=0.1,
                random_state=self.random_state,
            )
        else:
            X_incidence = X_censor = X
            y_incidence = y_censor = y

        self.weighted_targets_ = WeightedMultiClassTargetSampler(
            y_incidence,
            hard_zero_fraction=self.hard_zero_fraction,
            random_state=self.random_state,
            ipcw_estimator=ipcw_estimator,
            n_iter_before_feedback=self.n_iter_before_feedback,
            time_sampler=self.time_sampler,
        )

        iterator = range(self.n_iter)
        if self.show_progressbar:
            iterator = tqdm(iterator)

        for idx_iter in iterator:
            X_with_time = np.empty((0, X_incidence.shape[1] + 1))
            y_targets = np.empty((0,))
            sample_weight = np.empty((0,))
            for _ in range(self.n_horizons_per_observation):
                (
                    sampled_times_,
                    y_targets_,
                    sample_weight_,
                ) = self.weighted_targets_.draw(
                    y_incidence, X=X_incidence, ipcw_training=False
                )

                X_with_time_ = np.hstack([sampled_times_, X_incidence])
                X_with_time = np.vstack([X_with_time, X_with_time_])
                y_targets = np.hstack([y_targets, y_targets_])
                sample_weight = np.hstack([sample_weight, sample_weight_])

            self.estimator_.max_iter += 1
            self.estimator_.fit(X_with_time, y_targets, sample_weight=sample_weight)

            if not np.array_equal(self.estimator_.classes_, self.event_ids_):
                raise ValueError(
                    "The time-horizon resampling of the data has caused some events "
                    f"to be unobserved in the training data at iteration {idx_iter}. "
                    "Consider lowering the value of hard_zero_fraction (currently set "
                    f"to {self.hard_zero_fraction})."
                )

            if (idx_iter % self.n_iter_before_feedback == 0) and isinstance(
                ipcw_estimator, AlternatingCensoringEstimator
            ):
                self.weighted_targets_.fit(X=X_censor, y=y_censor)
                self.weighted_targets_.update_ipcw(X=X_incidence, y=y_incidence)

            # XXX: implement verbose logging with a version of IBS that
            # can handle competing risks.

        # To be use at a fixed horizon classifier when setting time_horizon.
        events_names = [f"event_{i}" for i in range(1, len(self.event_ids_))]
        self.classes_ = np.array(["no_event"] + events_names)
        return self

    def predict_proba(self, X, time_horizon=None):
        """Estimate the probability of all incidences for a specific time horizon.

        Parameters
        ----------
        X : array-like of shape (n_samples, n_features)
            The input samples.

        time_horizon : int or float, default=None
            The time horizon at which to estimate the probabilities. If ``None``, the
            ``time_horizon`` passed at the constructor is used.

        Returns
        -------
        y_proba : ndarray of shape (n_samples, n_events + 1)
            The estimated probabilities at the given time horizon. The column
            indexed 0 stores the estimated probabilities of staying event-free at
            the requested time horizon for each observation described by the matching
            row of X. The remaining columns store the estimated cumulated incidence
            (or probability) for each event.
        """
        if time_horizon is None:
            if self.time_horizon is None:
                raise ValueError(
                    "The time_horizon parameter is required to use "
                    f"{self.__class__.__name__} as a classifier. "
                    "This parameter can either be passed as constructor "
                    "or method parameter."
                )
            else:
                time_horizon = self.time_horizon

        if not isinstance(time_horizon, Real):
            raise TypeError(
                "The time_horizon parameter must be a real number. Use "
                "predict_cumulative_incidence instead of predict_proba if you want "
                "to predict at several time horizons."
            )
        times = np.asarray([time_horizon])
        return self.predict_cumulative_incidence(X, times=times).squeeze()

    def predict_cumulative_incidence(self, X, times=None):
        """Estimate conditional cumulative incidence function for each event type.

        Please refer to the docstring of the class for the definitions of the
        conditional survival function and the event-specific cumulative
        incidence functions estimated by this method.

        Parameters
        ----------
        X : array-like of shape (n_samples, n_features)
            The feature vectors for each observation for which to estimate the
            survival function.

        times : array-like, default=None
            The time horizons at which to estimate the probabilities. If ``None``,
            this method uses the grid generated during ``fit`` based on the parameter
            ``n_time_grid_steps``.

        Returns
        -------
        predicted_curves : ndarray of shape (n_samples, n_events + 1, n_times)
            The estimated probabilities at different time horizons. The values at event
            index 0 are the estimated probabilities of staying event-free at
            the requested time horizons for each observation described by the matching
            row of X. The remaining event indices correspond to the estimated cumulated
            incidence (or probability) for each event type.
        """
        if times is None:
            times = self.time_grid_

        if self.show_progressbar:
            times = tqdm(times)

        predictions_at_all_times = []

        for t in times:
            t = np.full((X.shape[0], 1), fill_value=t)
            X_with_time = np.hstack([t, X])
            predictions_at_t = self.estimator_.predict_proba(X_with_time)
            predictions_at_all_times.append(predictions_at_t)

        predicted_curves = np.array(predictions_at_all_times)
        # roll axis to get a shape (n_samples, n_events + 1, n_times)
        return np.transpose(predicted_curves, axes=(1, 2, 0))

    def predict_survival_function(self, X, times=None):
        """Estimate the conditional any-event survival function.

        Parameters
        ----------
        X : array-like of shape (n_samples, n_features)
            The feature vectors for each observation for which to estimate the
            survival function.

        times : array-like, default=None
            The time horizons at which to estimate the probabilities. If ``None``,
            it uses the grid generated during ``fit`` based on the parameter
            ``n_time_grid_steps``.

        Returns
        -------
        predicted_curves : ndarray of shape (n_samples, n_times)
            The estimated probabilities of staying event-free at different time
            horizons.
        """
        return self.predict_cumulative_incidence(X, times=times)[:, 0, :]

    def _build_base_estimator(self):
        return HistGradientBoostingClassifier(
            loss="log_loss",
            max_iter=1,
            warm_start=True,
            learning_rate=self.learning_rate,
            max_leaf_nodes=self.max_leaf_nodes,
            max_depth=self.max_depth,
            min_samples_leaf=self.min_samples_leaf,
            random_state=self.random_state,
        )

    def score(self, X, y):
        """Return the mean of IBS for each event of interest and survival.

        This returns the negative of the mean of the Integrated Brier Score
        (IBS, a proper scoring rule) of each competing event as well as the IBS
        of the survival to any event. So, the higher the value, the better the
        model to be consistent with the scoring convention of scikit-learn to
        make it possible to use this class with scikit-learn model selection
        utilities such as ``GridSearchCV`` and ``RandomizedSearchCV``.

        Parameters
        ----------
        X : array-like of shape (n_samples, n_features)
            The input samples.
        y : dict with keys "event" and "duration"
            The target values. "event" is a boolean array of shape (n_samples,)
            indicating whether the event was observed or not. "duration" is a
            float array of shape (n_samples,) indicating the time of the event
            or the time of censoring.

        Returns
        -------
        score : float
            The negative of time-integrated Brier score (IBS).

        TODO: implement time integrated NLL and use as the default for the
        .score method to match the objective function used at fit time.
        """
        predicted_curves = self.predict_cumulative_incidence(X)
        ibs_events = []
        for event_idx in self.event_ids_:
            predicted_curves_for_event = predicted_curves[:, event_idx]
            if event_idx == 0:
                ibs_event = integrated_brier_score_survival(
                    y_train=self.weighted_targets_.y_train,
                    y_test=y,
                    y_pred=predicted_curves_for_event,
                    times=self.time_grid_,
                )
            else:
                ibs_event = integrated_brier_score_incidence(
                    y_train=self.weighted_targets_.y_train,
                    y_test=y,
                    y_pred=predicted_curves_for_event,
                    times=self.time_grid_,
                    event_of_interest=event_idx,
                )
            ibs_events.append(ibs_event)
        return -np.mean(ibs_events)<|MERGE_RESOLUTION|>--- conflicted
+++ resolved
@@ -112,30 +112,17 @@
         )
         # Precompute the censoring probabilities at the time of the events on the
         # training set:
-<<<<<<< HEAD
         self.update_ipcw(y=y_train)
+        self._init_time_sampler(y_train, time_sampler)
 
     def draw(self, y, X=None, ipcw_training=False):
         events, durations = check_y_survival(y)
         any_events = events > 0
-=======
-        self.ipcw_train = self.ipcw_estimator.compute_ipcw_at(self.duration_train)
-        self._init_time_sampler(y_train, time_sampler)
->>>>>>> e14baeb6
 
         # Sample time horizons uniformly on the observed time range:
         n_samples = durations.shape[0]
 
-<<<<<<< HEAD
-        # Sample from t_min=0 event if never observed in the training set
-        # because we want to make sure that the model learns to predict a 0
-        # incidence at t=0.
-        t_min = 0.0
-        t_max = durations.max()
-        sampled_time_horizons = self.rng.uniform(t_min, t_max, n_samples)
-=======
         sampled_time_horizons = self.time_sampler.sample(n_samples)
->>>>>>> e14baeb6
 
         # Add some hard zeros to make sure that the model learns to
         # predict 0 incidence at t=0.
@@ -193,16 +180,8 @@
 
         return sampled_time_horizons.reshape(-1, 1), y_targets, sample_weight
 
-<<<<<<< HEAD
     def fit(self, X, y):
         self.update_ipiw(X=X, y=y)
-=======
-    def fit(self, X):
-        """Fit the IPCW estimator."""
-        self.inv_any_survival_train = self.ipcw_estimator.compute_ipcw_at(
-            self.duration_train, ipcw_training=True, X=X
-        )
->>>>>>> e14baeb6
 
         for _ in range(self.n_iter_before_feedback):
             sampled_time_horizons, y_targets, sample_weight = self.draw(
@@ -216,21 +195,15 @@
                 times=sampled_time_horizons,
                 sample_weight=sample_weight,
             )
-<<<<<<< HEAD
 
     def update_ipcw(self, y, X=None):
         _, durations = check_y_survival(y)
         self.ipcw_y_duration = self.ipcw_estimator.compute_ipcw_at(
             durations,
-=======
-        self.ipcw_train = self.ipcw_estimator.compute_ipcw_at(
-            self.duration_train,
->>>>>>> e14baeb6
             ipcw_training=False,
             X=X,
         )
 
-<<<<<<< HEAD
     def update_ipiw(self, y, X=None):
         _, durations = check_y_survival(y)
         self.ipiw_y_duration = self.ipcw_estimator.compute_ipcw_at(
@@ -238,7 +211,7 @@
             ipcw_training=True,
             X=X,
         )
-=======
+
     def _init_time_sampler(self, y, time_sampler):
         if time_sampler == "uniform":
             self.time_sampler = _TimeSamplerUniform(self.rng)
@@ -250,7 +223,6 @@
                 f"but got {time_sampler}."
             )
         self.time_sampler.fit(y)
->>>>>>> e14baeb6
 
 
 class SurvivalBoost(BaseEstimator, ClassifierMixin):
@@ -417,11 +389,8 @@
         n_iter_before_feedback=20,
         random_state=None,
         n_horizons_per_observation=3,
-<<<<<<< HEAD
         split_censor_incidence=False,
-=======
         time_sampler="kaplan-meier",
->>>>>>> e14baeb6
     ):
         self.hard_zero_fraction = hard_zero_fraction
         self.n_iter = n_iter
@@ -436,11 +405,8 @@
         self.ipcw_strategy = ipcw_strategy
         self.random_state = random_state
         self.n_horizons_per_observation = n_horizons_per_observation
-<<<<<<< HEAD
         self.split_censor_incidence = split_censor_incidence
-=======
         self.time_sampler = time_sampler
->>>>>>> e14baeb6
 
     def fit(self, X, y, times=None):
         """Fit the model.
