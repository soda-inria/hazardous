from numbers import Integral

import numpy as np
import pandas as pd
import sklearn
from sklearn.utils.fixes import parse_version
from sklearn.utils.validation import check_array as check_array_sk
from sklearn.utils.validation import check_scalar


def _dict_to_recarray(y, cast_event_to_bool=False):
    if cast_event_to_bool:
        event_dtype = np.bool_
    else:
        event_dtype = y["event"].dtype
    y_out = np.empty(
        shape=y["event"].shape[0],
        dtype=[("event", event_dtype), ("duration", y["duration"].dtype)],
    )
    y_out["event"] = y["event"]
    y_out["duration"] = y["duration"]
    return y_out


def check_y_survival(y):
    """Convert DataFrame and dictionnary to record array."""
    y_keys = ["event", "duration"]

    if (
        isinstance(y, np.ndarray)
        and sorted(y.dtype.names, reverse=True) == y_keys
        or isinstance(y, dict)
        and sorted(y, reverse=True) == y_keys
    ):
        return np.ravel(y["event"]), np.ravel(y["duration"])

    elif isinstance(y, pd.DataFrame) and sorted(y.columns, reverse=True) == y_keys:
        return y["event"].values, y["duration"].values

    else:
        raise ValueError(
            "y must be a record array, a pandas DataFrame, or a dict "
            "whose dtypes, keys or columns are 'event' and 'duration'. "
            f"Got:\n{repr(y)}"
        )


def check_event_of_interest(k):
    """`event_of_interest` must be the string 'any' or a positive integer."""
    check_scalar(k, "event_of_interest", target_type=(str, Integral))
    not_str_any = isinstance(k, str) and k != "any"
    not_positive = isinstance(k, int) and k < 1
    if not_str_any or not_positive:
        raise ValueError(
            "event_of_interest must be a strictly positive integer or 'any', "
            f"got: event_of_interest={k}"
        )
    return


<<<<<<< HEAD
def check_array(X, **params):
    # Fix check_array() force_all_finite deprecation warning
    sklearn_version = parse_version(parse_version(sklearn.__version__).base_version)

    x_all_finite = True  # default value
    for kwarg in ["force_all_finite", "ensure_all_finite"]:
        if params.get(kwarg, False):
            x_all_finite = params.pop(kwarg)
            break

    if sklearn_version < parse_version("1.6.0"):
        return check_array_sk(X, force_all_finite=x_all_finite, **params)
    else:
        return check_array_sk(X, ensure_all_finite=x_all_finite, **params)
=======
def make_time_grid(duration, n_steps=20):
    t_min, t_max = duration.min(), duration.max()
    return np.linspace(t_min, t_max, n_steps)


def make_recarray(y):
    event = y["event"].values
    duration = y["duration"].values
    return np.array(
        [(event[i], duration[i]) for i in range(y.shape[0])],
        dtype=[("e", bool), ("t", float)],
    )
>>>>>>> e14baeb6
<|MERGE_RESOLUTION|>--- conflicted
+++ resolved
@@ -58,7 +58,6 @@
     return
 
 
-<<<<<<< HEAD
 def check_array(X, **params):
     # Fix check_array() force_all_finite deprecation warning
     sklearn_version = parse_version(parse_version(sklearn.__version__).base_version)
@@ -73,7 +72,8 @@
         return check_array_sk(X, force_all_finite=x_all_finite, **params)
     else:
         return check_array_sk(X, ensure_all_finite=x_all_finite, **params)
-=======
+
+
 def make_time_grid(duration, n_steps=20):
     t_min, t_max = duration.min(), duration.max()
     return np.linspace(t_min, t_max, n_steps)
@@ -85,5 +85,4 @@
     return np.array(
         [(event[i], duration[i]) for i in range(y.shape[0])],
         dtype=[("e", bool), ("t", float)],
-    )
->>>>>>> e14baeb6
+    )