--- conflicted
+++ resolved
@@ -23,40 +23,71 @@
 
 
 def _censor(
-<<<<<<< HEAD
-    y,
-=======
     y_uncensored,
->>>>>>> a80546a3
     independent_censoring=True,
     X=None,
     features_censoring_rate=0.2,
     censoring_relative_scale=1.5,
+    return_censoring_params=False,
     random_state=0,
-<<<<<<< HEAD
-    return_params_censo=False,
 ):
-    """Censor data.
-
-    With the data created from the synthetic dataset, the function censors the
-    dataset.
-    The user can either choose if the censoring will be independent of the
-    covariates of will depending on X (with the 'features_censoring_rate', the
-    user can choose the level of dependencies of the censoring.).
-    The parameters are rescale to respect certain ranges.
-    Then, after throwing censored duration for each sample, depending on the
-    parameters, 'y_censored' is created, returning the first event that happened
-    with its duration.
+    """Apply right censoring to y_uncensored by sampling from a Weibull distribution.
+
+    Parameters
+    ----------
+    y_uncensored : pandas.DataFrame of shape (n_samples, 2)
+        The input dataframe with columns 'event' and 'duration'.
+
+    independent_censoring : bool, default=True
+        Whether the censoring is independent of the covariates X or not.
+
+        * If set to True, the scale and shape parameters are set using
+          baseline scalars.
+        * If set to False and X is defined, the scale and shape parameters
+          are obtained using compute_shape_and_scale.
+
+    X : pandas.DataFrame of shape (n_samples, n_features), default=None
+        Only used when independent_censoring is set to True.
+        Passed to compute_shape_and_scale as input data to generate the shape
+        and scale parameters.
+
+    features_censoring_rate : float, default=0.2
+        Only used when independent_censoring is set to True.
+        Passed to compute_shape_and_scale to define the "dropout" probability of
+        the feature weight matrix.
+
+    censoring_relative_scale : float, default=1.5
+        Only used when independent_censoring is set to True.
+        Passed to compute_shape_and_scale to define the upper bound of the scale
+        parameter.
+
+    return_censoring_params : bool, default=False
+        If set to True, this function returns the scale and shape of the
+        parameters of the censoring distribution, along with y_censored,
+        in a Bunch object.
+
+    random_state : int or instance of RandomState, default=0
+
+    Returns
+    -------
+    y_censored : pandas.DataFrame of shape (n_samples, 2) or Bunch.
+        The input dataframe updated with right-censoring.
+        If return_censoring_params is set to True, this functions also returns
+        the parameters of the censoring distribution, along with y_censored,
+        in a Bunch object.
     """
     rng = check_random_state(random_state)
     if censoring_relative_scale == 0 or censoring_relative_scale is None:
-        return y
+        return y_uncensored
+
+    mean_duration = y_uncensored["duration"].mean()
 
     if independent_censoring:
-        scale_censoring = censoring_relative_scale * y["duration"].mean()
+        scale_censoring = censoring_relative_scale * mean_duration
         shape_censoring = 3
+
     else:
-        df_censoring_params = compute_shape_and_scale(
+        SS_star = compute_shape_and_scale(
             X,
             features_rate=features_censoring_rate,
             n_events=1,
@@ -65,50 +96,10 @@
             scale_ranges=(1, censoring_relative_scale),
             random_state=random_state,
         )
-
-        df_censoring_params.columns = ["shape_0", "scale_0"]
-        df_censoring_params["scale_0"] *= y["duration"].mean()
-        scale_censoring = df_censoring_params["scale_0"].values
-        shape_censoring = df_censoring_params["shape_0"].values
-    censoring = weibull_min.rvs(
-        shape_censoring, scale=scale_censoring, size=y.shape[0], random_state=rng
-    )
-    y_censored = y.copy()
-=======
-):
-    rng = check_random_state(random_state)
-    if censoring_relative_scale == 0 or censoring_relative_scale is None:
-        return y_uncensored
-
-    mean_duration = y_uncensored["duration"].mean()
-
-    if independent_censoring:
-        scale_censoring = censoring_relative_scale * mean_duration
-        shape_censoring = 3
-
-    else:
-        W_censoring_star = rng.randn(X.shape[1], 2)
-        W_censoring_star = np.where(
-            rng.rand(*W_censoring_star.shape) < features_censoring_rate,
-            W_censoring_star,
-            0,
-        )
-        df_censoring_params = censoring_relative_scale * X @ W_censoring_star
-        df_censoring_params.columns = ["shape_0", "scale_0"]
-
-        df_censoring_params["shape_0"] = _rescale_params(
-            df_censoring_params[["shape_0"]],
-            param_min=2.0,
-            param_max=3.0,
-        )
-        df_censoring_params["scale_0"] = _rescale_params(
-            df_censoring_params[["scale_0"]],
-            param_min=1,
-            param_max=censoring_relative_scale,
-        )
-
-        scale_censoring = df_censoring_params["scale_0"].values * mean_duration
-        shape_censoring = df_censoring_params["shape_0"].values
+        SS_star.columns = ["shape_0", "scale_0"]
+        SS_star["scale_0"] *= mean_duration
+        scale_censoring = SS_star["scale_0"]
+        shape_censoring = SS_star["shape_0"]
 
     censoring = weibull_min.rvs(
         shape_censoring,
@@ -117,20 +108,17 @@
         random_state=rng,
     )
     y_censored = y_uncensored.copy()
->>>>>>> a80546a3
     y_censored["event"] = np.where(
         y_censored["duration"] < censoring, y_censored["event"], 0
     )
     y_censored["duration"] = np.minimum(y_censored["duration"], censoring)
-<<<<<<< HEAD
-    if return_params_censo:
+
+    if return_censoring_params:
         return Bunch(
             shape_censoring=shape_censoring,
             scale_censoring=scale_censoring,
             y_censored=y_censored,
         )
-=======
->>>>>>> a80546a3
     return y_censored
 
 
@@ -143,8 +131,37 @@
     scale_ranges=DEFAULT_SCALE_RANGES,
     random_state=0,
 ):
+    """Derive Weibull's shape and scale parameters from covariates X.
+
+    The steps are:
+
+    * Transformation of X by using spline then polynomial extensions,
+      of shape (n_samples, n_features_transformed)
+    * Generation of W_star by sampling from a standard distribution,
+      of shape (n_features_transformed, n_weibull_params)
+    * Sparsifying of W_star by uniformly setting features to 0.
+    * Matrix multiplication between X_trans and W_star to obtain
+      the scale and shape parameters SS_star:
+
+    .. math::
+
+        SS_star = X_trans . W_star
+
+    * Standardization of SS_star and rescaling to the desired parameters intervals.
+
+    Parameters
+    ----------
+    TODO
+
+    Returns
+    -------
+    SS_star : pandas.DataFrame of shape (n_samples, n_weibull_params)
+        The scale and shape matrix to sample individual duration from using a
+        Weibull distribution.
+    """
+
     rng = check_random_state(random_state)
-<<<<<<< HEAD
+
     # Adding interactions between features
     preprocessor = make_pipeline(
         SplineTransformer(n_knots=3),
@@ -154,106 +171,78 @@
     )
     preprocessor.set_output(transform="pandas")
     X_trans = preprocessor.fit_transform(X)
-    # Create masked matrix with the interactions
-    n_weibull_parameters = 2 * n_events
-    w_star = rng.randn(X_trans.shape[1], n_weibull_parameters)
-    # 1-feature_rate% of marginal features and interacted features
-    # are set to 0
-    cols_features = X_trans.columns
-    marginal_mask = np.array([len(col.split(" ")) == 1 for col in cols_features])
-    marginal_cols = np.repeat(
-        marginal_mask.reshape(-1, 1), repeats=n_weibull_parameters, axis=1
-    )  # (X_trans.shape[1], n_weibull_parameters)
-
-    drop_out_mask = rng.rand(w_star.shape[0], w_star.shape[1]) < features_rate
-    w_star_marginal = np.where(
-        drop_out_mask & marginal_cols,
-        w_star,
-        0,
-    )
-    w_star = np.where(
-        drop_out_mask & ~marginal_cols,
-        w_star,
-        0,
-    )
-    w_star += w_star_marginal
-
-    # Computation of the true values of shape and scale
-    shape_scale_star = X_trans.values @ w_star
-    shape_scale_columns = [f"shape_{i}" for i in range(1, n_events + 1)] + [
-        f"scale_{i}" for i in range(1, n_events + 1)
-    ]
-    df_shape_scale_star = pd.DataFrame(shape_scale_star, columns=shape_scale_columns)
-    # Rescaling of these values to stay in the chosen range
-
-    return rescale_params(df_shape_scale_star, n_events, shape_ranges, scale_ranges)
-
-
-def rescale_params(df_shape_scale_star, n_events, shape_ranges, scale_ranges):
-=======
-
-    # Adding interactions between features
-    preprocessor = make_pipeline(
-        SplineTransformer(n_knots=3),
-        PolynomialFeatures(
-            degree=degree_interaction, interaction_only=True, include_bias=False
-        ),
-    )
-    preprocessor.set_output(transform="pandas")
-    X_trans = preprocessor.fit_transform(X)
 
     # Create masked matrix with the interactions
     n_weibull_parameters = 2 * n_events
     W_star = rng.randn(X_trans.shape[1], n_weibull_parameters)
 
-    # 1-feature_rate% of marginal features and interacted features
+    # 1 - feature_rate % of marginal features and interacted features
     # are set to 0
-    # Feature names without " " are marginal, otherwise they are interactions.
-    marginal_mask = np.array([len(col.split(" ")) == 1 for col in X_trans.columns])
-    marginal_cols = np.repeat(
-        marginal_mask.reshape(-1, 1), repeats=n_weibull_parameters, axis=1
-    )  # shape: (X_trans.shape[1], n_weibull_parameters)
-
-    drop_out_mask = rng.rand(W_star.shape[0], W_star.shape[1]) < features_rate
-    W_star_marginal = np.where(
-        drop_out_mask & marginal_cols,
-        W_star,
-        0,
-    )
-    W_star = np.where(
-        drop_out_mask & ~marginal_cols,
-        W_star,
-        0,
-    )
-    W_star += W_star_marginal
+    W_star = _sparsify(W_star, X_trans.column, features_rate, rng)
 
     # Computation of the true values of shape and scale
-    shape_scale_star = X_trans.values @ W_star
-    shape_scale_columns = [f"shape_{i}" for i in range(1, n_events + 1)] + [
+    SS_star = X_trans.values @ W_star
+    column_names = [f"shape_{i}" for i in range(1, n_events + 1)] + [
         f"scale_{i}" for i in range(1, n_events + 1)
     ]
-    SS_star = pd.DataFrame(shape_scale_star, columns=shape_scale_columns)
+    SS_star = pd.DataFrame(SS_star, columns=column_names)
 
     # Rescaling of these values to stay in the chosen range
     return rescale_params(SS_star, n_events, shape_ranges, scale_ranges)
 
 
+def _sparsify(W_star, column_names, features_rate, rng):
+    """Apply uniform sparsity to W_star by setting 1 - feature_rate % of features to 0.
+
+    The W_star matrix is split across lines corresponding to marginal and
+    interaction features, to ensure that the same degree of sparsity is applied
+    to both, i.e. we can't sparsify the marginal features only.
+
+    Parameters
+    ----------
+    W_star : ndarray of shape (n_features, n_weibull_parameters)
+        The weight matrix representing the linear combination between input
+        features.
+
+    column_names : list of str, of length (n_features)
+        The column names of the covariates X, to be split between marginal and
+        interaction.
+
+    feature_rate : float,
+        The probability threshold under which a feature is kept, or set to 0
+        otherwise.
+
+    rng : int or instance of RandomState
+
+    Returns
+    -------
+    W_star : ndarray of shape (n_features, n_weibull_parameters)
+        The sparsified input matrix.
+    """
+
+    # Feature names without " " are marginal, otherwise they are interactions.
+    marginal_indices, interaction_indices = [], []
+    for idx, col in enumerate(column_names):
+        if len(col.split(" ")) == 1:
+            marginal_indices.append(idx)
+        else:
+            interaction_indices.append(idx)
+
+    sparse_mask = rng.rand(*W_star[marginal_indices, :].shape) < features_rate
+    W_star[marginal_indices, :] = W_star[marginal_indices, :] * sparse_mask
+
+    sparse_mask = rng.rand(*W_star[interaction_indices, :].shape) < features_rate
+    W_star[interaction_indices, :] = W_star[interaction_indices, :] * sparse_mask
+
+    return W_star
+
+
 def rescale_params(SS_star, n_events, shape_ranges, scale_ranges):
->>>>>>> a80546a3
     for event_id, shape_range, scale_range in zip(
         range(1, n_events + 1), cycle(shape_ranges), cycle(scale_ranges)
     ):
         shape_min, shape_max = shape_range
         scale_min, scale_max = scale_range
-<<<<<<< HEAD
-        df_shape_scale_star[f"shape_{event_id}"] = _rescale_params(
-            df_shape_scale_star[[f"shape_{event_id}"]], shape_min, shape_max
-        )
-        df_shape_scale_star[f"scale_{event_id}"] = _rescale_params(
-            df_shape_scale_star[[f"scale_{event_id}"]], scale_min, scale_max
-        )
-    return df_shape_scale_star
-=======
         SS_star[f"shape_{event_id}"] = _rescale_params(
             SS_star[[f"shape_{event_id}"]], shape_min, shape_max
         )
@@ -261,15 +250,11 @@
             SS_star[[f"scale_{event_id}"]], scale_min, scale_max
         )
     return SS_star
->>>>>>> a80546a3
 
 
 def _rescale_params(column_param, param_min, param_max):
     # Rescaling of these values to stay in the chosen range
-<<<<<<< HEAD
-=======
     # Expit is the logistic sigmoid function.
->>>>>>> a80546a3
     scaler = StandardScaler()
     column_param = (
         param_min + (param_max - param_min) * expit(scaler.fit_transform(column_param))
@@ -331,43 +316,42 @@
     degree_interaction=2,
     random_state=0,
 ):
-<<<<<<< HEAD
-    """Create complex features.
-
-    Create complex interaction between the synthetic samples and the future targets.
-    To do so, we first add some non linear transformation to each feature (ith a Spline)
-    and then add polynomial interaction between the features.
-    After this, for each event, the parameters of the weibull distribution are chosen
-    ollowing:
-    We create a sparse matrix 'W_star' (X.shape[1], n_weibull_parameters) with
-    (1 - 'features_rate') * 100 % of zeros and the rest is thrown from a normal law.
-    After computing a scalar product with X, we obtain the Weibull parameters.
-    Then, the parameters are scaled to respect defaults ranges using a Standard Scaler
-    and the logistic function.
-    Finally,durations are thrown for each event from a weibull distribution with the
-    parameters computed above.
-    """
-    rng = np.random.RandomState(random_state)
-    # Create features given to the model as X and then creating the interactions
-    columns = [f"feature_{i}" for i in range(n_features)]
-    df_features = pd.DataFrame(
-=======
-    rng = np.random.RandomState(random_state)
+    """Generate some covariates X and sample event-specific durations from a Weibull \
+        distribution derived from X.
+
+    Each event-specific Weibull distribution is defined with a shape and scale
+    parameters. These parameters are derived from the input X, using a sparse weight
+    matrix to linearly combine a polynomial expansion of splines of X.
+    See the compute_shape_and_scale function for more details.
+
+    For each event, durations are drawn from their corresponding Weibull distribution.
+    The event of interest is the first hit, i.e. the event with the minimum duration.
+
+    Parameters
+    ----------
+    TODO
+
+    Returns
+    -------
+    X : pandas.DataFrame of shape (n_samples, n_features)
+        Covariate matrix, generated from a standard distribution.
+
+    event_durations : ndarray of shape (n_events, n_samples)
+        The generated durations, for each events.
+
+    duration_argmin : ndarray of shape (n_samples,)
+        The index of the minimum duration, for each sample.
+    """
+    rng = check_random_state(random_state)
     # Create features given to the model as X and then creating the interactions
     columns = [f"feature_{i}" for i in range(n_features)]
     X = pd.DataFrame(
->>>>>>> a80546a3
         rng.randn(n_samples, n_features),
         columns=columns,
     )
 
-<<<<<<< HEAD
-    df_shape_scale_star = compute_shape_and_scale(
-        df_features,
-=======
     SS_star = compute_shape_and_scale(
         X,
->>>>>>> a80546a3
         features_rate,
         n_events,
         degree_interaction,
@@ -378,24 +362,15 @@
     # Throw durations from a weibull distribution with scale and shape as the parameters
     event_durations = []
     for event in range(1, n_events + 1):
-<<<<<<< HEAD
-        shape = df_shape_scale_star[f"shape_{event}"]
-        scale = df_shape_scale_star[f"scale_{event}"]
-=======
         shape = SS_star[f"shape_{event}"]
         scale = SS_star[f"scale_{event}"]
->>>>>>> a80546a3
         durations = weibull_min.rvs(shape, scale=scale * base_scale, random_state=rng)
         event_durations.append(durations)
 
     # Creating the target tabular
     event_durations = np.asarray(event_durations)
     duration_argmin = np.argmin(event_durations, axis=0)
-<<<<<<< HEAD
-    return df_features, event_durations, duration_argmin
-=======
     return X, event_durations, duration_argmin
->>>>>>> a80546a3
 
 
 def make_synthetic_competing_weibull(
@@ -429,10 +404,7 @@
     Setting ``censoring_relative_scale`` to 0 or None disables censoring.
     Setting it to a small value (e.g. 0.5 instead of 1.5) will result in a
     larger fraction of censored individuals.
-<<<<<<< HEAD
     We return all of the durations thrown and the features.
-=======
->>>>>>> a80546a3
     """
     if complex_features:
         X, event_durations, duration_argmin = make_complex_features_with_sparse_matrix(
@@ -455,30 +427,18 @@
             scale_ranges=scale_ranges,
             random_state=random_state,
         )
-<<<<<<< HEAD
-    y = pd.DataFrame(
-=======
     y_uncensored = pd.DataFrame(
->>>>>>> a80546a3
         dict(
             event=duration_argmin + 1,
             duration=event_durations[duration_argmin, np.arange(n_samples)],
         )
     )
     y_censored = _censor(
-<<<<<<< HEAD
-        y,
-        censoring_relative_scale=censoring_relative_scale,
-        independent_censoring=independent_censoring,
-        X=X,
-        features_censoring_rate=features_censoring_rate,
-=======
         y_uncensored,
         independent_censoring=independent_censoring,
         X=X,
         features_censoring_rate=features_censoring_rate,
         censoring_relative_scale=censoring_relative_scale,
->>>>>>> a80546a3
         random_state=random_state,
     )
     if feature_rounding is not None:
@@ -486,16 +446,6 @@
 
     if target_rounding is not None:
         y_censored["duration"] = y_censored["duration"].round(target_rounding)
-<<<<<<< HEAD
-        y = y.round(target_rounding)
-
-    if return_X_y:
-        if return_uncensored_data:
-            return X, y_censored, y
-        return X, y_censored
-
-    frame = pd.concat([X, y], axis=1)
-=======
         y_uncensored = y_uncensored.round(target_rounding)
 
     if return_X_y:
@@ -504,5 +454,4 @@
         return X, y_censored
 
     frame = pd.concat([X, y_censored], axis=1)
->>>>>>> a80546a3
     return Bunch(data=frame[X.columns], target=frame[y_censored.columns], frame=frame)