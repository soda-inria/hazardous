--- conflicted
+++ resolved
@@ -12,9 +12,6 @@
     "brier_score_incidence",
     "integrated_brier_score_survival",
     "integrated_brier_score_incidence",
-<<<<<<< HEAD
     "concordance_index_incidence",
-=======
     "accuracy_in_time",
->>>>>>> f75d272d
 ]